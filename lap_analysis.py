--- conflicted
+++ resolved
@@ -166,20 +166,7 @@
         m[str(d)] = palette[i % len(palette)]
     return m
 
-<<<<<<< HEAD
-def _contrast_color(hex_color: str) -> str:
-    """Retorna '#000' ou '#fff' conforme contraste com a cor de fundo."""
-    try:
-        hex_color = hex_color.lstrip('#')
-        r, g, b = [int(hex_color[i:i+2], 16) for i in (0, 2, 4)]
-        # luminância relativa simples
-        lum = (0.299 * r + 0.587 * g + 0.114 * b) / 255
-        return '#000' if lum > 0.6 else '#fff'
-    except Exception:
-        return '#000'
-
-=======
->>>>>>> a6997fdd
+
 # ---------- Sumário padronizado ----------
 def build_summary_df(df: pd.DataFrame, order: list[str]) -> pd.DataFrame:
     """Cria DataFrame de sumário padronizado para HTML e PDF com colunas:
